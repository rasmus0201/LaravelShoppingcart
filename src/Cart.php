--- conflicted
+++ resolved
@@ -3,14 +3,13 @@
 namespace Gloudemans\Shoppingcart;
 
 use Closure;
+use Gloudemans\Shoppingcart\Contracts\Buyable;
+use Gloudemans\Shoppingcart\Exceptions\InvalidRowIDException;
+use Gloudemans\Shoppingcart\Exceptions\UnknownModelException;
+use Illuminate\Contracts\Events\Dispatcher;
+use Illuminate\Database\DatabaseManager;
+use Illuminate\Session\SessionManager;
 use Illuminate\Support\Collection;
-use Illuminate\Session\SessionManager;
-use Illuminate\Database\DatabaseManager;
-use Illuminate\Contracts\Events\Dispatcher;
-use Gloudemans\Shoppingcart\Contracts\Buyable;
-use Gloudemans\Shoppingcart\Exceptions\UnknownModelException;
-use Gloudemans\Shoppingcart\Exceptions\InvalidRowIDException;
-use Gloudemans\Shoppingcart\Exceptions\CartAlreadyStoredException;
 
 class Cart
 {
@@ -84,17 +83,10 @@
      * @param int|float $qty
      * @param float     $price
      * @param array     $options
-<<<<<<< HEAD
-     * @param array     $extras
-     * @return \Gloudemans\Shoppingcart\CartItem
-     */
-    public function add($id, $name = null, $qty = null, $price = null, array $options = [], array $extras = [])
-=======
      * @param float     $taxrate
      * @return \Gloudemans\Shoppingcart\CartItem
      */
     public function add($id, $name = null, $qty = null, $price = null, array $options = [], $taxrate = null)
->>>>>>> 2fc6eff8
     {
         if ($this->isMulti($id)) {
             return array_map(function ($item) {
@@ -102,15 +94,11 @@
             }, $id);
         }
 
-<<<<<<< HEAD
-        $cartItem = $this->createCartItem($id, $name, $qty, $price, $options, $extras);
-=======
         if ($id instanceof CartItem) {
             $cartItem = $id;
         } else {
             $cartItem = $this->createCartItem($id, $name, $qty, $price, $options, $taxrate);
         }
->>>>>>> 2fc6eff8
 
         $content = $this->getContent();
 
@@ -201,7 +189,7 @@
     {
         $content = $this->getContent();
 
-        if ( ! $content->has($rowId))
+        if (!$content->has($rowId))
             throw new InvalidRowIDException("The cart does not contain rowId {$rowId}.");
 
         return $content->get($rowId);
@@ -317,7 +305,7 @@
      */
     public function associate($rowId, $model)
     {
-        if(is_string($model) && ! class_exists($model)) {
+        if (is_string($model) && !class_exists($model)) {
             throw new UnknownModelException("The supplied model {$model} does not exist.");
         }
 
@@ -386,17 +374,17 @@
 
 
         $this->getConnection()
-             ->table($this->getTableName())
-             ->where('identifier', $identifier)
-             ->where('instance', $this->currentInstance())
-             ->delete();
+            ->table($this->getTableName())
+            ->where('identifier', $identifier)
+            ->where('instance', $this->currentInstance())
+            ->delete();
 
 
         $this->getConnection()->table($this->getTableName())->insert([
             'identifier' => $identifier,
             'instance' => $this->currentInstance(),
             'content' => serialize($content),
-            'created_at'=> new \DateTime()
+            'created_at' => new \DateTime()
         ]);
 
         $this->events->dispatch('cart.stored');
@@ -410,7 +398,7 @@
      */
     public function restore($identifier)
     {
-        if( ! $this->storedCartWithIdentifierExists($identifier)) {
+        if (!$this->storedCartWithIdentifierExists($identifier)) {
             return;
         }
 
@@ -435,7 +423,6 @@
         $this->session->put($this->instance, $content);
 
         $this->instance($currentInstance);
-
     }
 
     /**
@@ -448,25 +435,25 @@
     {
         $content = $this->getContent();
 
-        if($attribute === 'total') {
+        if ($attribute === 'total') {
             return $content->reduce(function ($total, CartItem $cartItem) {
                 return $total + ($cartItem->qty * $cartItem->priceTax);
             }, 0);
         }
 
-        if($attribute === 'tax') {
+        if ($attribute === 'tax') {
             return $content->reduce(function ($tax, CartItem $cartItem) {
                 return $tax + ($cartItem->qty * $cartItem->tax);
             }, 0);
         }
 
-        if($attribute === 'subtotal') {
+        if ($attribute === 'subtotal') {
             return $content->reduce(function ($subTotal, CartItem $cartItem) {
                 return $subTotal + ($cartItem->qty * $cartItem->price);
             }, 0);
         }
 
-        if($attribute === 'discount') {
+        if ($attribute === 'discount') {
             return $content->reduce(function ($discount, CartItem $cartItem) {
                 return $discount + ($cartItem->qty * $cartItem->discount);
             }, 0);
@@ -483,9 +470,9 @@
     protected function deleteStoredCart($identifier)
     {
         $this->getConnection()
-             ->table($this->getTableName())
-             ->where('identifier', $identifier)
-             ->delete();
+            ->table($this->getTableName())
+            ->where('identifier', $identifier)
+            ->delete();
     }
 
     /**
@@ -503,8 +490,6 @@
     }
 
     /**
-<<<<<<< HEAD
-=======
      * Create a new CartItem from the supplied attributes.
      *
      * @param mixed     $id
@@ -529,7 +514,7 @@
             $cartItem->setQuantity($qty);
         }
 
-        if(isset($taxrate) && is_numeric($taxrate)) {
+        if (isset($taxrate) && is_numeric($taxrate)) {
             $cartItem->setTaxRate($taxrate);
         } else {
             $cartItem->setTaxRate(config('cart.tax'));
@@ -546,13 +531,12 @@
      */
     private function isMulti($item)
     {
-        if ( ! is_array($item)) return false;
+        if (!is_array($item)) return false;
 
         return is_array(head($item)) || head($item) instanceof Buyable;
     }
 
     /**
->>>>>>> 2fc6eff8
      * @param $identifier
      * @return bool
      */
@@ -637,7 +621,7 @@
      */
     private function isMulti($item)
     {
-        if ( ! is_array($item)) return false;
+        if (!is_array($item)) return false;
 
         return is_array(head($item)) || head($item) instanceof Buyable;
     }
@@ -653,13 +637,13 @@
      */
     private function numberFormat($value, $decimals, $decimalPoint, $thousandSeparator)
     {
-        if(is_null($decimals)){
+        if (is_null($decimals)) {
             $decimals = is_null(config('cart.format.decimals')) ? 2 : config('cart.format.decimals');
         }
-        if(is_null($decimalPoint)){
+        if (is_null($decimalPoint)) {
             $decimalPoint = is_null(config('cart.format.decimal_point')) ? '.' : config('cart.format.decimal_point');
         }
-        if(is_null($thousandSeparator)){
+        if (is_null($thousandSeparator)) {
             $thousandSeparator = is_null(config('cart.format.thousand_separator')) ? ',' : config('cart.format.thousand_separator');
         }
 
