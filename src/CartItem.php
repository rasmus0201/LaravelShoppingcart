--- conflicted
+++ resolved
@@ -2,10 +2,9 @@
 
 namespace Gloudemans\Shoppingcart;
 
+use Gloudemans\Shoppingcart\Contracts\Buyable;
 use Illuminate\Contracts\Support\Arrayable;
-use Gloudemans\Shoppingcart\Contracts\Buyable;
 use Illuminate\Contracts\Support\Jsonable;
-
 use Illuminate\Support\Arr;
 
 class CartItem implements Arrayable, Jsonable
@@ -309,22 +308,12 @@
      */
     public function updateFromArray(array $attributes)
     {
-<<<<<<< HEAD
-        $this->id       = array_get($attributes, 'id', $this->id);
-        $this->qty      = array_get($attributes, 'qty', $this->qty);
-        $this->name     = array_get($attributes, 'name', $this->name);
-        $this->price    = array_get($attributes, 'price', $this->price);
-        $this->priceTax = $this->taxedPrice();
-        $this->options  = new CartItemOptions(array_get($attributes, 'options', $this->options));
-        $this->extras   = new CartItemExtras(array_get($attributes, 'extras', $this->extras));
-=======
         $this->id       = Arr::get($attributes, 'id', $this->id);
         $this->qty      = Arr::get($attributes, 'qty', $this->qty);
         $this->name     = Arr::get($attributes, 'name', $this->name);
         $this->price    = Arr::get($attributes, 'price', $this->price);
         $this->priceTax = $this->price + $this->tax;
         $this->options  = new CartItemOptions(Arr::get($attributes, 'options', $this->options));
->>>>>>> 2fc6eff8
 
         $this->rowId = $this->generateRowId(
             $this->id,
@@ -454,12 +443,7 @@
      */
     public static function fromArray(array $attributes)
     {
-<<<<<<< HEAD
-        $options = array_get($attributes, 'options', []);
-        $extras = array_get($attributes, 'extras', []);
-=======
         $options = Arr::get($attributes, 'options', []);
->>>>>>> 2fc6eff8
 
         return new self($attributes['id'], $attributes['name'], $attributes['price'], $options, $extras);
     }
@@ -529,10 +513,10 @@
     public function toJson($options = 0)
     {
         if (isset($this->associatedModel)){
-            
+
            return json_encode(array_merge($this->toArray(), ['model' => $this->model]), $options);
         }
-        
+
         return json_encode($this->toArray(), $options);
     }
 
@@ -578,7 +562,7 @@
         }
 
         if (is_null($thousandSeparator)){
-            $thousandSeparator = is_null(config('cart.format.thousand_seperator')) ? ',' : config('cart.format.thousand_seperator');
+            $thousandSeparator = is_null(config('cart.format.thousand_separator')) ? ',' : config('cart.format.thousand_separator');
         }
 
         return number_format($value, $decimals, $decimalPoint, $thousandSeparator);
