--- conflicted
+++ resolved
@@ -61,16 +61,9 @@
 Cart::add('293ad', 'Product 1', 1, 9.99, ['size' => 'large']);
 ```
 
-<<<<<<< HEAD
-In the sixth optional parameter you can pass it extra information. As shipping information for example.
-
-```php
-Cart::add('293ad', 'Product 1', 1, 9.99, ['size' => 'large'], ['gift' => true]);
-=======
 You can optional pass different taxrates to the items.
 ```php
 Cart::add('293ad', 'Product 1', 1, 9.99, ['size' => 'large'], 20);
->>>>>>> 2fc6eff8
 ```
 
 **The `add()` method will return an CartItem instance of the item you just added to the cart.**
